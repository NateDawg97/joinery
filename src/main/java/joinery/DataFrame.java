/*
 * Joinery -- Data frames for Java
 * Copyright (c) 2014, 2015 IBM Corp.
 *
 * This program is free software: you can redistribute it and/or modify
 * it under the terms of the GNU General Public License as published by
 * the Free Software Foundation, either version 3 of the License, or
 * (at your option) any later version.
 *
 * This program is distributed in the hope that it will be useful,
 * but WITHOUT ANY WARRANTY; without even the implied warranty of
 * MERCHANTABILITY or FITNESS FOR A PARTICULAR PURPOSE.  See the
 * GNU General Public License for more details.
 *
 * You should have received a copy of the GNU General Public License
 * along with this program.  If not, see <http://www.gnu.org/licenses/>.
 */

package joinery;

import java.io.FileOutputStream;
import java.io.IOException;
import java.io.InputStream;
import java.io.OutputStream;
import java.lang.reflect.Array;
import java.util.ArrayList;
import java.util.Arrays;
import java.util.BitSet;
import java.util.Collection;
import java.util.Collections;
import java.util.HashSet;
import java.util.Iterator;
import java.util.LinkedHashMap;
import java.util.List;
import java.util.ListIterator;
import java.util.Map;
import java.util.Set;

import joinery.impl.Aggregation;
import joinery.impl.BlockManager;
import joinery.impl.Combining;
import joinery.impl.Comparison;
import joinery.impl.Conversion;
import joinery.impl.Display;
import joinery.impl.Grouping;
import joinery.impl.Index;
import joinery.impl.Inspection;
import joinery.impl.Pivoting;
import joinery.impl.Selection;
import joinery.impl.Serialization;
import joinery.impl.Shaping;
import joinery.impl.Shell;
import joinery.impl.Sorting;
import joinery.impl.Timeseries;
import joinery.impl.Views;

import com.codahale.metrics.annotation.Timed;

/**
 * A data frame implementation in the spirit
 * of <a href="http://pandas.pydata.org">Pandas</a> or
 * <a href="http://cran.r-project.org/doc/manuals/r-release/R-intro.html#Data-frames">
 * R</a> data frames.
 *
 * <p>Below is a simple motivating example.  When working in Java,
 * data operations like the following should be easy.  The code
 * below retrieves the S&P 500 daily market data for 2008 from
 * Yahoo! Finance and returns the average monthly close for
 * the three top months of the year.</p>
 *
 * <pre> {@code
 * > DataFrame.readCsv(String.format(
 * >         "%s?s=%s&a=%d&b=%d&c=%d&d=%d&e=%d&f=%d",
 * >         "http://real-chart.finance.yahoo.com/table.csv",
 * >         "^GSPC",           // symbol for S&P 500
 * >         0, 2, 2008,        // start date
 * >         11, 31, 2008       // end date
 * >     ))
 * >     .retain("Date", "Close")
 * >     .groupBy(new KeyFunction<Object>() {
 * >         public Object apply(List<Object> row) {
 * >             return Date.class.cast(row.get(0)).getMonth();
 * >         }
 * >     })
 * >     .mean()
 * >     .sortBy("Close")
 * >     .tail(3)
 * >     .transform(new Function<Object, Number>() {
 * >         public Number apply(Object value) {
 * >             return Number.class.cast(value).intValue();
 * >         }
 * >     })
 * >     .col("Close");
 * [1370, 1378, 1403] }</pre>
 *
 * <p>Taking each step in turn:
 *   <ol>
 *     <li>{@link #readCsv(String)} reads csv data from files and urls</li>
 *     <li>{@link #retain(Object...)} is used to
 *         eliminate columns that are not needed</li>
 *     <li>{@link #groupBy(KeyFunction)} with a key function
 *         is used to group the rows by month</li>
 *     <li>{@link #mean()} calculates the average close for each month</li>
 *     <li>{@link #sortBy(Object...)} orders the rows according
 *         to average closing price</li>
 *     <li>{@link #tail(int)} returns the last three rows
 *         (alternatively, sort in descending order and use head)</li>
 *     <li>{@link #transform(Function)} is used to convert the
 *         closing prices to integers (this is purely to ease
 *         comparisons for verifying the results</li>
 *     <li>finally, {@link #col(Object)} is used to
 *         extract the values as a list</li>
 *   </ol>
 * </p>
 *
 * <p>Find more details on the
 * <a href="http://github.com/cardillo/joinery">github</a>
 * project page.</p>
 *
 * @param <V> the type of values in this data frame
 */
public class DataFrame<V>
implements Iterable<List<V>> {
    private final Index index;
    private final Index columns;
    private final BlockManager<V> data;
    private final Grouping groups;

    /**
     * Construct an empty data frame.
     *
     * <pre> {@code
     * > DataFrame<Object> df = new DataFrame<>();
     * > df.isEmpty();
     * true }</pre>
     */
    public DataFrame() {
        this(Collections.<List<V>>emptyList());
    }

    /**
     * Construct an empty data frame with the specified columns.
     *
     * <pre> {@code
     * > DataFrame<Object> df = new DataFrame<>("name", "value");
     * > df.columns();
     * [name, value] }</pre>
     *
     * @param columns the data frame column names.
     */
    public DataFrame(final String ... columns) {
        this(Arrays.asList((Object[])columns));
    }

    /**
     * Construct an empty data frame with the specified columns.
     *
     * <pre> {@code
     * > List<String> columns = new ArrayList<>();
     * > columns.add("name");
     * > columns.add("value");
     * > DataFrame<Object> df = new DataFrame<>(columns);
     * > df.columns();
     * [name, value] }</pre>
     *
     * @param columns the data frame column names.
     */
    public DataFrame(final Collection<?> columns) {
        this(Collections.emptyList(), columns, Collections.<List<V>>emptyList());
    }

    /**
     * Construct a data frame containing the specified rows and columns.
     *
     * <pre> {@code
     * > List<String> rows = Arrays.asList("row1", "row2", "row3");
     * > List<String> columns = Arrays.asList("col1", "col2");
     * > DataFrame<Object> df = new DataFrame<>(rows, columns);
     * > df.get("row1", "col1");
     * null }</pre>
     *
     * @param index the row names
     * @param columns the column names
     */
    public DataFrame(final Collection<?> index, final Collection<?> columns) {
        this(index, columns, Collections.<List<V>>emptyList());
    }

    /**
     * Construct a data frame from the specified list of columns.
     *
     * <pre> {@code
     * > List<List<Object>> data = Arrays.asList(
     * >       Arrays.<Object>asList("alpha", "bravo", "charlie"),
     * >       Arrays.<Object>asList(1, 2, 3)
     * > );
     * > DataFrame<Object> df = new DataFrame<>(data);
     * > df.row(0);
     * [alpha, 1] }</pre>
     *
     * @param data a list of columns containing the data elements.
     */
    public DataFrame(final List<? extends List<? extends V>> data) {
        this(Collections.emptyList(), Collections.emptyList(), data);
    }

    /**
     * Construct a new data frame using the specified data and indices.
     *
     * @param index the row names
     * @param columns the column names
     * @param data the data
     */
    public DataFrame(final Collection<?> index, final Collection<?> columns,
            final List<? extends List<? extends V>> data) {
        final BlockManager<V> mgr = new BlockManager<V>(data);
        mgr.reshape(
                Math.max(mgr.size(), columns.size()),
                Math.max(mgr.length(), index.size())
            );

        this.data = mgr;
        this.columns = new Index(columns, mgr.size());
        this.index = new Index(index, mgr.length());
        this.groups = new Grouping();
    }

    private DataFrame(final Index index, final Index columns, final BlockManager<V> data, final Grouping groups) {
        this.index = index;
        this.columns = columns;
        this.data = data;
        this.groups = groups;
    }

    /**
     * Add new columns to the data frame.
     *
     * Any existing rows will have {@code null} values for the new columns.
     *
     * <pre> {@code
     * > DataFrame<Object> df = new DataFrame<>();
     * > df.add("value");
     * > df.columns();
     * [value] }</pre>
     *
     * @param columns the new column names
     * @return the data frame with the columns added
     */
    public DataFrame<V> add(final Object ... columns) {
        for (final Object column : columns) {
            final List<V> values = new ArrayList<V>(length());
            for (int r = 0; r < values.size(); r++) {
                values.add(null);
            }
            add(column, values);
        }
        return this;
    }

    /**
     * Add a new column to the data frame containing the value provided.
     *
     * Any existing rows with indices greater than the size of the
     * specified column data will have {@code null} values for the new column.
     *
     * <pre> {@code
     * > DataFrame<Object> df = new DataFrame<>();
     * > df.add("value", Arrays.<Object>asList(1));
     * > df.columns();
     * [value] }</pre>
     *
     * @param column the new column names
     * @param values the new column values
     * @return the data frame with the column added
     */
    public DataFrame<V> add(final Object column, final List<V> values) {
        columns.add(column, data.size());
        data.add(values);
        return this;
    }

    /**
     * Create a new data frame by leaving out the specified columns.
     *
     * <pre> {@code
     * > DataFrame<Object> df = new DataFrame<>("name", "value", "category");
     * > df.drop("category").columns();
     * [name, value] }</pre>
     *
     * @param cols the names of columns to be removed
     * @return a shallow copy of the data frame with the columns removed
     */
    public DataFrame<V> drop(final Object ... cols) {
        return drop(columns.indices(cols));
    }

    /**
     * Create a new data frame by leaving out the specified columns.
     *
     * <pre> {@code
     * > DataFrame<Object> df = new DataFrame<>("name", "value", "category");
     * > df.drop(2).columns();
     * [name, value] }</pre>
     *
     * @param cols the indices of the columns to be removed
     * @return a shallow copy of the data frame with the columns removed
     */
    public DataFrame<V> drop(final Integer ... cols) {
        final List<Object> colnames = new ArrayList<>(columns.names());
        final List<Object> todrop = new ArrayList<>(cols.length);
        for (final int col : cols) {
            todrop.add(colnames.get(col));
        }
        colnames.removeAll(todrop);

        final List<List<V>> keep = new ArrayList<>(colnames.size());
        for (final Object col : colnames) {
            keep.add(col(col));
        }

        return new DataFrame<>(
                index.names(),
                colnames,
                keep
            );
    }

    /**
     * Create a new data frame containing only the specified columns.
     *
     * <pre> {@code
     * > DataFrame<Object> df = new DataFrame<>("name", "value", "category");
     * > df.retain("name", "category").columns();
     * [name, category] }</pre>
     *
     * @param cols the columns to include in the new data frame
     * @return a new data frame containing only the specified columns
     */
    public DataFrame<V> retain(final Object ... cols) {
        final Set<Object> keep = new HashSet<>(Arrays.asList(cols));
        final Set<Object> todrop = new HashSet<>();
        for (final Object col : columns()) {
            if (!keep.contains(col)) {
                todrop.add(col);
            }
        }
        return drop(todrop.toArray(new Object[todrop.size()]));
    }

    /**
     * Create a new data frame containing only the specified columns.
     *
     * <pre> {@code
     *  DataFrame<Object> df = new DataFrame<>("name", "value", "category");
     *  df.retain(0, 2).columns();
     * [name, category] }</pre>
     *
     * @param cols the columns to include in the new data frame
     * @return a new data frame containing only the specified columns
     */
    public DataFrame<V> retain(final Integer ... cols) {
        final Set<Integer> keep = new HashSet<Integer>();
        for (final int c : cols) keep.add(c);
        final int[] todrop = new int[size() - keep.size()];
        int i = 0;
        for (final Integer col : cols) {
            if (!keep.contains(col)) {
                todrop[i++] = col;
            }
        }
        return drop(todrop);
    }

    /**
     * Re-index the rows of the data frame using the specified column index,
     * optionally dropping the column from the data.
     *
     * <pre> {@code
     * > DataFrame<Object> df = new DataFrame<>("one", "two");
     * > df.append("a", Arrays.asList("alpha", 1));
     * > df.append("b", Arrays.asList("bravo", 2));
     * > df.reindex(0, true)
     * >   .index();
     * [alpha, bravo] }</pre>
     *
     * @param col the column to use as the new index
     * @param drop true to remove the index column from the data, false otherwise
     * @return a new data frame with index specified
     */
    public DataFrame<V> reindex(final Integer col, final boolean drop) {
        final DataFrame<V> df = Index.reindex(this, col);
        return drop ? df.drop(col) : df;
    }

    /**
     * Re-index the rows of the data frame using the specified column indices,
     * optionally dropping the columns from the data.
     *
     * <pre> {@code
     * > DataFrame<Object> df = new DataFrame<>("one", "two", "three");
     * > df.append("a", Arrays.asList("alpha", 1, 10));
     * > df.append("b", Arrays.asList("bravo", 2, 20));
     * > df.reindex(new Integer[] { 0, 1 }, true)
     * >   .index();
     * [[alpha, 1], [bravo, 2]] }</pre>
     *
     * @param cols the column to use as the new index
     * @param drop true to remove the index column from the data, false otherwise
     * @return a new data frame with index specified
     */
    public DataFrame<V> reindex(final Integer[] cols, final boolean drop) {
        final DataFrame<V> df = Index.reindex(this, cols);
        return drop ? df.drop(cols) : df;
    }

    /**
     * Re-index the rows of the data frame using the specified column indices
     * and dropping the columns from the data.
     *
     * <pre> {@code
     * > DataFrame<Object> df = new DataFrame<>("one", "two");
     * > df.append("a", Arrays.asList("alpha", 1));
     * > df.append("b", Arrays.asList("bravo", 2));
     * > df.reindex(0)
     * >   .index();
     * [alpha, bravo] }</pre>
     *
     * @param cols the column to use as the new index
     * @return a new data frame with index specified
     */
    public DataFrame<V> reindex(final Integer ... cols) {
        return reindex(cols, true);
    }

    /**
     * Re-index the rows of the data frame using the specified column name,
     * optionally dropping the row from the data.
     *
     * <pre> {@code
     * > DataFrame<Object> df = new DataFrame<>("one", "two");
     * > df.append("a", Arrays.asList("alpha", 1));
     * > df.append("b", Arrays.asList("bravo", 2));
     * > df.reindex("one", true)
     * >   .index();
     * [alpha, bravo] }</pre>
     *
     * @param col the column to use as the new index
     * @param drop true to remove the index column from the data, false otherwise
     * @return a new data frame with index specified
     */
    public DataFrame<V> reindex(final Object col, final boolean drop) {
        return reindex(columns.get(col), drop);
    }

    /**
     * Re-index the rows of the data frame using the specified column names,
     * optionally dropping the columns from the data.
     *
     * <pre> {@code
     * > DataFrame<Object> df = new DataFrame<>("one", "two", "three");
     * > df.append("a", Arrays.asList("alpha", 1, 10));
     * > df.append("b", Arrays.asList("bravo", 2, 20));
     * > df.reindex(new String[] { "one", "two" }, true)
     * >   .index();
     * [[alpha, 1], [bravo, 2]] }</pre>
     *
     * @param cols the column to use as the new index
     * @param drop true to remove the index column from the data, false otherwise
     * @return a new data frame with index specified
     */
    public DataFrame<V> reindex(final Object[] cols, final boolean drop) {
        return reindex(columns.indices(cols), drop);
    }

    /**
     * Re-index the rows of the data frame using the specified column names
     * and removing the columns from the data.
     *
     * <pre> {@code
     * > DataFrame<Object> df = new DataFrame<>("one", "two");
     * > df.append("a", Arrays.asList("alpha", 1));
     * > df.append("b", Arrays.asList("bravo", 2));
     * > df.reindex("one", true)
     * >   .index();
     * [alpha, bravo] }</pre>
     *
     * @param cols the column to use as the new index
     * @return a new data frame with index specified
     */
    public DataFrame<V> reindex(final Object ... cols) {
        return reindex(columns.indices(cols), true);
    }

    /**
     * Return a new data frame with the default index, rows names will
     * be reset to the string value of their integer index.
     *
     * <pre> {@code
     * > DataFrame<Object> df = new DataFrame<>("one", "two");
     * > df.append("a", Arrays.asList("alpha", 1));
     * > df.append("b", Arrays.asList("bravo", 2));
     * > df.resetIndex()
     * >   .index();
     * [0, 1] }</pre>
     *
     * @return a new data frame with the default index.
     */
    public DataFrame<V> resetIndex() {
        return Index.reset(this);
    }

    public DataFrame<V> rename(final Object old, final Object name) {
        return rename(Collections.singletonMap(old, name));
    }

    public DataFrame<V> rename(final Map<Object, Object> names) {
        columns.rename(names);
        return this;
    }

    /**
     * Append rows to the data frame.
     *
     * <pre> {@code
     * > DataFrame<Object> df = new DataFrame<>("name", "value");
     * > df.append(Arrays.asList("alpha", 1));
     * > df.append(Arrays.asList("bravo", 2));
     * > df.length();
     * 2 }</pre>
     *
     * @param row the row to append
     * @return the data frame with the new data appended
     */
    public DataFrame<V> append(final List<? extends V> row) {
        return append(length(), row);
    }

    /**
     * Append rows indexed by the the specified name to the data frame.
     *
     * <pre> {@code
     * > DataFrame<Object> df = new DataFrame<>("name", "value");
     * > df.append("row1", Arrays.asList("alpha", 1));
     * > df.append("row2", Arrays.asList("bravo", 2));
     * > df.index();
     * [row1, row2] }</pre>
     *
     * @param name the row name to add to the index
     * @param row the row to append
     * @return the data frame with the new data appended
     */
    @Timed
    public DataFrame<V> append(final Object name, final List<? extends V> row) {
        final int len = length();
        index.add(name, len);
        data.reshape(data.size(), len + 1);
        for (int c = 0; c < data.size(); c++) {
            data.set(c < row.size() ? row.get(c) : null, c, len);
        }
        return this;
    }

    /**
     * Reshape a data frame to the specified dimensions.
     *
     * <pre> {@code
     * > DataFrame<Object> df = new DataFrame<>("0", "1", "2");
     * > df.append("0", Arrays.asList(10, 20, 30));
     * > df.append("1", Arrays.asList(40, 50, 60));
     * > df.reshape(3, 2)
     * >   .length();
     * 3 }</pre>
     *
     * @param rows the number of rows the new data frame will contain
     * @param cols the number of columns the new data frame will contain
     * @return a new data frame with the specified dimensions
     */
    public DataFrame<V> reshape(final Integer rows, final Integer cols) {
        return Shaping.reshape(this, rows, cols);
    }

    /**
     * Reshape a data frame to the specified indices.
     *
     * <pre> {@code
     * > DataFrame<Object> df = new DataFrame<>("0", "1", "2");
     * > df.append("0", Arrays.asList(10, 20, 30));
     * > df.append("1", Arrays.asList(40, 50, 60));
     * > df.reshape(Arrays.asList("0", "1", "2"), Arrays.asList("0", "1"))
     * >   .length();
     * 3 }</pre>
     *
     * @param rows the names of rows the new data frame will contain
     * @param cols the names of columns the new data frame will contain
     * @return a new data frame with the specified indices
     */
    public DataFrame<V> reshape(final Collection<?> rows, final Collection<?> cols) {
        return Shaping.reshape(this, rows, cols);
    }

    /**
     * Return a new data frame created by performing a left outer join
     * of this data frame with the argument and using the row indices
     * as the join key.
     *
     * <pre> {@code
     * > DataFrame<Object> left = new DataFrame<>("a", "b");
     * > left.append("one", Arrays.asList(1, 2));
     * > left.append("two", Arrays.asList(3, 4));
     * > left.append("three", Arrays.asList(5, 6));
     * > DataFrame<Object> right = new DataFrame<>("c", "d");
     * > right.append("one", Arrays.asList(10, 20));
     * > right.append("two", Arrays.asList(30, 40));
     * > right.append("four", Arrays.asList(50, 60));
     * > left.join(right)
     * >     .index();
     * [one, two, three] }</pre>
     *
     * @param other the other data frame
     * @return the result of the join operation as a new data frame
     */
    public final DataFrame<V> join(final DataFrame<V> other) {
        return join(other, JoinType.LEFT, null);
    }

    /**
     * Return a new data frame created by performing a join of this
     * data frame with the argument using the specified join type and
     * using the row indices as the join key.
     *
     * @param other the other data frame
     * @param join the join type
     * @return the result of the join operation as a new data frame
     */
    public final DataFrame<V> join(final DataFrame<V> other, final JoinType join) {
        return join(other, join, null);
    }

    /**
     * Return a new data frame created by performing a left outer join of this
     * data frame with the argument using the specified key function.
     *
     * @param other the other data frame
     * @param on the function to generate the join keys
     * @return the result of the join operation as a new data frame
     */
    public final DataFrame<V> join(final DataFrame<V> other, final KeyFunction<V> on) {
        return join(other, JoinType.LEFT, on);
    }

    /**
     * Return a new data frame created by performing a join of this
     * data frame with the argument using the specified join type and
     * the specified key function.
     *
     * @param other the other data frame
     * @param join the join type
     * @param on the function to generate the join keys
     * @return the result of the join operation as a new data frame
     */
    public final DataFrame<V> join(final DataFrame<V> other, final JoinType join, final KeyFunction<V> on) {
        return Combining.join(this, other, join, on);
    }

    /**
     * Return a new data frame created by performing a left outer join of
     * this data frame with the argument using the column values as the join key.
     *
     * @param other the other data frame
     * @param cols the indices of the columns to use as the join key
     * @return the result of the join operation as a new data frame
     */
    public final DataFrame<V> joinOn(final DataFrame<V> other, final Integer ... cols) {
        return joinOn(other, JoinType.LEFT, cols);
    }

    /**
     * Return a new data frame created by performing a join of this
     * data frame with the argument using the specified join type and
     * the column values as the join key.
     *
     * @param other the other data frame
     * @param join the join type
     * @param cols the indices of the columns to use as the join key
     * @return the result of the join operation as a new data frame
     */
    public final DataFrame<V> joinOn(final DataFrame<V> other, final JoinType join, final Integer ... cols) {
        return Combining.joinOn(this, other, join, cols);
    }

    /**
     * Return a new data frame created by performing a left outer join of
     * this data frame with the argument using the column values as the join key.
     *
     * @param other the other data frame
     * @param cols the names of the columns to use as the join key
     * @return the result of the join operation as a new data frame
     */
    public final DataFrame<V> joinOn(final DataFrame<V> other, final Object ... cols) {
        return joinOn(other, JoinType.LEFT, cols);
    }

    /**
     * Return a new data frame created by performing a join of this
     * data frame with the argument using the specified join type and
     * the column values as the join key.
     *
     * @param other the other data frame
     * @param join the join type
     * @param cols the names of the columns to use as the join key
     * @return the result of the join operation as a new data frame
     */
    public final DataFrame<V> joinOn(final DataFrame<V> other, final JoinType join, final Object ... cols) {
        return joinOn(other, join, columns.indices(cols));
    }

    /**
     * Return a new data frame created by performing a left outer join of this
     * data frame with the argument using the common, non-numeric columns
     * from each data frame as the join key.
     *
     * @param other the other data frame
     * @return the result of the merge operation as a new data frame
     */
    public final DataFrame<V> merge(final DataFrame<V> other) {
        return merge(other, JoinType.LEFT);
    }

    /**
     * Return a new data frame created by performing a join of this
     * data frame with the argument using the specified join type and
     * the common, non-numeric columns from each data frame as the join key.
     *
     * @param other the other data frame
     * @return the result of the merge operation as a new data frame
     */
    public final DataFrame<V> merge(final DataFrame<V> other, final JoinType join) {
        return Combining.merge(this, other, join);
    }

    /**
     * Update the data frame in place by overwriting the any values
     * with the non-null values provided by the data frame arguments.
     *
     * @param others the other data frames
     * @return this data frame with the overwritten values
     */
    @SafeVarargs
    public final DataFrame<V> update(final DataFrame<? extends V> ... others) {
        Combining.update(this, true, others);
        return this;
    }

    /**
     * Update the data frame in place by overwriting any null values with
     * any non-null values provided by the data frame arguments.
     *
     * @param others the other data frames
     * @return this data frame with the overwritten values
     */
    @SafeVarargs
    public final DataFrame<V> coalesce(final DataFrame<? extends V> ... others) {
        Combining.update(this, false, others);
        return this;
    }

    /**
     * Return the size (number of columns) of the data frame.
     *
     * <pre> {@code
     * > DataFrame<Object> df = new DataFrame<>("name", "value");
     * > df.size();
     * 2 }</pre>
     *
     * @return the number of columns
     */
    public int size() {
        return data.size();
    }

    /**
     * Return the length (number of rows) of the data frame.
     *
     * <pre> {@code
     * > DataFrame<Object> df = new DataFrame<>("name", "value");
     * > df.append(Arrays.asList("alpha", 1));
     * > df.append(Arrays.asList("bravo", 2));
     * > df.append(Arrays.asList("charlie", 3));
     * > df.length();
     * 3 }</pre>
     *
     * @return the number of columns
     */
    public int length() {
        return data.length();
    }

    /**
     * Return {@code true} if the data frame contains no data.
     *
     * <pre> {@code
     * > DataFrame<Object> df = new DataFrame<>();
     * > df.isEmpty();
     * true }</pre>
     *
     * @return the number of columns
     */
    public boolean isEmpty() {
        return length() == 0;
    }

    /**
     * Return the index names for the data frame.
     *
     * <pre> {@code
     * > DataFrame<Object> df = new DataFrame<>("name", "value");
     * > df.append("row1", Arrays.asList("one", 1));
     * > df.index();
     * [row1] }</pre>
     *
     * @return the index names
     */
    public Set<Object> index() {
        return index.names();
    }

    /**
     * Return the column names for the data frame.
     *
     * <pre> {@code
     * > DataFrame<Object> df = new DataFrame<>("name", "value");
     * > df.columns();
     * [name, value] }</pre>
     *
     * @return the column names
     */
    public Set<Object> columns() {
        return columns.names();
    }

    /**
     * Return the value located by the (row, column) names.
     *
     * <pre> {@code
     * > DataFrame<Object> df = new DataFrame<Object>(
     * >     Arrays.asList("row1", "row2", "row3"),
     * >     Arrays.asList("name", "value"),
     * >     Arrays.asList(
     * >         Arrays.asList("alpha", "bravo", "charlie"),
     * >         Arrays.asList(10, 20, 30)
     * >     )
     * > );
     * > df.get("row2", "name");
     * bravo }</pre>
     *
     * @param row the row name
     * @param col the column name
     * @return the value
     */
    public V get(final Object row, final Object col) {
        return get(index.get(row), columns.get(col));
    }

    /**
     * Return the value located by the (row, column) coordinates.
     *
     * <pre> {@code
     * > DataFrame<Object> df = new DataFrame<Object>(
     * >     Collections.emptyList(),
     * >     Arrays.asList("name", "value"),
     * >     Arrays.asList(
     * >         Arrays.asList("alpha", "bravo", "charlie"),
     * >         Arrays.asList(10, 20, 30)
     * >     )
     * > );
     * > df.get(1, 0);
     * bravo }</pre>
     *
     * @param row the row index
     * @param col the column index
     * @return the value
     */
    public V get(final Integer row, final Integer col) {
        return data.get(col, row);
    }

    public DataFrame<V> slice(final Object rowStart, final Object rowEnd) {
        return slice(index.get(rowStart), index.get(rowEnd), 0, size());
    }

    public DataFrame<V> slice(final Object rowStart, final Object rowEnd, final Object colStart, final Object colEnd) {
        return slice(index.get(rowStart), index.get(rowEnd), columns.get(colStart), columns.get(colEnd));
    }

    public DataFrame<V> slice(final Integer rowStart, final Integer rowEnd) {
        return slice(rowStart, rowEnd, 0, size());
    }

    public DataFrame<V> slice(final Integer rowStart, final Integer rowEnd, final Integer colStart, final Integer colEnd) {
        final BitSet[] slice = Selection.slice(this, rowStart, rowEnd, colStart, colEnd);
        return new DataFrame<>(
                Selection.select(index, slice[0]),
                Selection.select(columns, slice[1]),
                Selection.select(data, slice[0], slice[1]),
                new Grouping()
            );
    }

    /**
     * Set the value located by the names (row, column).
     *
     * <pre> {@code
     * > DataFrame<Object> df = new DataFrame<>(
     * >        Arrays.asList("row1", "row2"),
     * >        Arrays.asList("col1", "col2")
     * >     );
     * > df.set("row1", "col2", new Integer(7));
     * > df.col(1);
     * [7, null] }</pre>
     *
     * @param row the row name
     * @param col the column name
     * @param value the new value
     */
    public void set(final Object row, final Object col, final V value) {
        set(index.get(row), columns.get(col), value);
    }

    /**
     * Set the value located by the coordinates (row, column).
     *
     * <pre> {@code
     * > DataFrame<Object> df = new DataFrame<>(
     * >        Arrays.asList("row1", "row2"),
     * >        Arrays.asList("col1", "col2")
     * >     );
     * > df.set(1, 0, new Integer(7));
     * > df.col(0);
     * [null, 7] }</pre>
     *
     * @param row the row index
     * @param col the column index
     * @param value the new value
     */
    public void set(final Integer row, final Integer col, final V value) {
        data.set(value, col, row);
    }

    /**
     * Return a data frame column as a list.
     *
     * <pre> {@code
     * > DataFrame<Object> df = new DataFrame<>(
     * >         Collections.emptyList(),
     * >         Arrays.asList("name", "value"),
     * >         Arrays.asList(
     * >             Arrays.<Object>asList("alpha", "bravo", "charlie"),
     * >             Arrays.<Object>asList(1, 2, 3)
     * >         )
     * >     );
     * > df.col("value");
     * [1, 2, 3] }</pre>
     *
     * @param column the column name
     * @return the list of values
     */
    public List<V> col(final Object column) {
        return col(columns.get(column));
    }

    /**
     * Return a data frame column as a list.
     *
     * <pre> {@code
     * > DataFrame<Object> df = new DataFrame<>(
     * >         Collections.emptyList(),
     * >         Arrays.asList("name", "value"),
     * >         Arrays.asList(
     * >             Arrays.<Object>asList("alpha", "bravo", "charlie"),
     * >             Arrays.<Object>asList(1, 2, 3)
     * >         )
     * >     );
     * > df.col(1);
     * [1, 2, 3] }</pre>
     *
     * @param column the column index
     * @return the list of values
     */
    public List<V> col(final Integer column) {
        return new Views.SeriesListView<>(this, column, true);
    }

    /**
     * Return a data frame row as a list.
     *
     * <pre> {@code
     * > DataFrame<Object> df = new DataFrame<>(
     * >         Arrays.asList("row1", "row2", "row3"),
     * >         Collections.emptyList(),
     * >         Arrays.asList(
     * >             Arrays.<Object>asList("alpha", "bravo", "charlie"),
     * >             Arrays.<Object>asList(1, 2, 3)
     * >         )
     * >     );
     * > df.row("row2");
     * [bravo, 2] }</pre>
     *
     * @param row the row name
     * @return the list of values
     */
    public List<V> row(final Object row) {
        return row(index.get(row));
    }

    /**
     * Return a data frame row as a list.
     *
     * <pre> {@code
     * > DataFrame<Object> df = new DataFrame<>(
     * >         Collections.emptyList(),
     * >         Collections.emptyList(),
     * >         Arrays.asList(
     * >             Arrays.<Object>asList("alpha", "bravo", "charlie"),
     * >             Arrays.<Object>asList(1, 2, 3)
     * >         )
     * >     );
     * > df.row(1);
     * [bravo, 2] }</pre>
     *
     * @param row the row index
     * @return the list of values
     */
    public List<V> row(final Integer row) {
        return new Views.SeriesListView<>(this, row, false);
    }

    /**
     * Select a subset of the data frame using a predicate function.
     *
     * <pre> {@code
     * > DataFrame<Object> df = new DataFrame<>("name", "value");
     * > for (int i = 0; i < 10; i++)
     * >     df.append(Arrays.asList("name" + i, i));
     * > df.select(new Predicate<Object>() {
     * >         @Override
     * >         public Boolean apply(List<Object> values) {
     * >             return Integer.class.cast(values.get(1)).intValue() % 2 == 0;
     * >         }
     * >     })
     * >   .col(1);
     * [0, 2, 4, 6, 8] } </pre>
     *
     * @param predicate a function returning true for rows to be included in the subset
     * @return a subset of the data frame
     */
    public DataFrame<V> select(final Predicate<V> predicate) {
        final BitSet selected = Selection.select(this, predicate);
        return new DataFrame<>(
                Selection.select(index, selected),
                columns,
                Selection.select(data, selected),
                new Grouping()
            );
    }

    /**
     * Return a data frame containing the first ten rows of this data frame.
     *
     * <pre> {@code
     * > DataFrame<Integer> df = new DataFrame<>("value");
     * > for (int i = 0; i < 20; i++)
     * >     df.append(Arrays.asList(i));
     * > df.head()
     * >   .col("value");
     * [0, 1, 2, 3, 4, 5, 6, 7, 8, 9] }</pre>
     *
     * @return the new data frame
     */
    public DataFrame<V> head() {
        return head(10);
    }

    /**
     * Return a data frame containing the first {@code limit} rows of this data frame.
     *
     * <pre> {@code
     * > DataFrame<Integer> df = new DataFrame<>("value");
     * > for (int i = 0; i < 20; i++)
     * >     df.append(Arrays.asList(i));
     * > df.head(3)
     * >   .col("value");
     * [0, 1, 2] }</pre>
     *
     * @param limit the number of rows to include in the result
     * @return the new data frame
     */
    public DataFrame<V> head(final int limit) {
        final BitSet selected = new BitSet();
        selected.set(0, limit);
        return new DataFrame<>(
                Selection.select(index, selected),
                columns,
                Selection.select(data,  selected),
                new Grouping()
            );
    }

    /**
     * Return a data frame containing the last ten rows of this data frame.
     *
     * <pre> {@code
     * > DataFrame<Integer> df = new DataFrame<>("value");
     * > for (int i = 0; i < 20; i++)
     * >     df.append(Arrays.asList(i));
     * > df.tail()
     * >   .col("value");
     * [10, 11, 12, 13, 14, 15, 16, 17, 18, 19] }</pre>
     *
     * @return the new data frame
     */
    public DataFrame<V> tail() {
        return tail(10);
    }

    /**
     * Return a data frame containing the last {@code limit} rows of this data frame.
     *
     * <pre> {@code
     * > DataFrame<Integer> df = new DataFrame<>("value");
     * > for (int i = 0; i < 20; i++)
     * >     df.append(Arrays.asList(i));
     * > df.tail(3)
     * >   .col("value");
     * [17, 18, 19] }</pre>
     *
     * @param limit the number of rows to include in the result
     * @return the new data frame
     */
    public DataFrame<V> tail(final int limit) {
        final BitSet selected = new BitSet();
        final int len = length();
        selected.set(len - limit, len);
        return new DataFrame<>(
                Selection.select(index, selected),
                columns,
                Selection.select(data,  selected),
                new Grouping()
            );
    }

    /**
     * Return the values of the data frame as a flat list.
     *
     * <pre> {@code
     * > DataFrame<String> df = new DataFrame<>(
     * >         Arrays.asList(
     * >                 Arrays.asList("one", "two"),
     * >                 Arrays.asList("alpha", "bravo")
     * >             )
     * >     );
     * > df.flatten();
     * [one, two, alpha, bravo] }</pre>
     *
     * @return the list of values
     */
    public List<V> flatten() {
        return new Views.FlatView<>(this);
    }

    /**
     * Transpose the rows and columns of the data frame.
     *
     * <pre> {@code
     * > DataFrame<String> df = new DataFrame<>(
     * >         Arrays.asList(
     * >                 Arrays.asList("one", "two"),
     * >                 Arrays.asList("alpha", "bravo")
     * >             )
     * >     );
     * > df.transpose().flatten();
     * [one, alpha, two, bravo] }</pre>
     *
     * @return a new data frame with the rows and columns transposed
     */
    public DataFrame<V> transpose() {
        return new DataFrame<>(
                columns.names(),
                index.names(),
                new Views.ListView<>(this, true)
            );
    }

    /**
     * Apply a function to each value in the data frame.
     *
     * <pre> {@code
     * > DataFrame<Number> df = new DataFrame<>(
     * >         Arrays.<List<Number>>asList(
     * >                 Arrays.<Number>asList(1, 2),
     * >                 Arrays.<Number>asList(3, 4)
     * >             )
     * >     );
     * > df = df.transform(new Function<Number, Number>() {
     * >         public Number apply(Number value) {
     * >             return value.intValue() * value.intValue();
     * >         }
     * >     });
     * > df.flatten();
     * [1, 4, 9, 16] }</pre>
     *
     * @param transform the function to apply
     * @return a new data frame with the function results
     */
    public <U> DataFrame<U> transform(final Function<V, U> transform) {
        return new DataFrame<>(
                index.names(),
                columns.names(),
                new Views.TransformedView<V, U>(this, transform, false)
            );
    }

    public <U> DataFrame<U> transform(final RowFunction<V, U> transform) {
        final DataFrame<U> transformed = new DataFrame<>(columns.names());
        for (final List<V> row : this) {
            for (final List<U> trans : transform.apply(row)) {
                transformed.append(trans);
            }
        }
        return transformed;
    }

    /**
     * Attempt to infer better types for object columns.
     *
     * <p>The following conversions are performed where applicable:
     * <ul>
     *     <li>Floating point numbers are converted to {@code Double} values</li>
     *     <li>Whole numbers are converted to {@code Long} values</li>
     *     <li>True, false, yes, and no are converted to {@code Boolean} values</li>
     *     <li>Date strings in the following formats are converted to {@code Date} values:<br>
     *         {@literal 2000-01-01T00:00:00+1, 2000-01-01T00:00:00EST, 2000-01-01}</li>
     *     <li>Time strings in the following formats are converted to {@code Date} values:<br>
     *         {@literal 2000/01/01, 1/01/2000, 12:01:01 AM, 23:01:01, 12:01 AM, 23:01}</li>
     *     </li>
     *   </ul>
     * </p>
     *
     * <p>Note, the conversion process replaces existing values
     * with values of the converted type.</p>
     *
     * <pre> {@code
     * > DataFrame<Object> df = new DataFrame<>("name", "value", "date");
     * > df.append(Arrays.asList("one", "1", new Date()));
     * > df.convert();
     * > df.types();
     * [class java.lang.String, class java.lang.Long, class java.util.Date] }</pre>
     *
     * @return the data frame with the converted values
     */
    public DataFrame<V> convert() {
        Conversion.convert(this);
        return this;
    }
    
    public DataFrame<V> convert(NumberDefault numDefault) {
        Conversion.convert(this,numDefault);
        return this;
    }


    /**
     * Convert columns based on the requested types.
     *
     * <p>Note, the conversion process replaces existing values
     * with values of the converted type.</p>
     *
     * <pre> {@code
     * > DataFrame<Object> df = new DataFrame<>("a", "b", "c");
     * > df.append(Arrays.asList("one", 1, 1.0));
     * > df.append(Arrays.asList("two", 2, 2.0));
     * > df.convert(
     * >     null,         // leave column "a" as is
     * >     Long.class,   // convert column "b" to Long
     * >     Number.class  // convert column "c" to Double
     * > );
     * > df.types();
     * [class java.lang.String, class java.lang.Long, class java.lang.Double] }</pre>
     *
     * @param columnTypes
     * @return the data frame with the converted values
     */
    @SafeVarargs
    public final DataFrame<V> convert(final Class<? extends V> ... columnTypes) {
        Conversion.convert(this, columnTypes);
        return this;
    }

    /**
     * Create a new data frame containing boolean values such that
     * {@code null} object references in the original data frame
     * yield {@code true} and valid references yield {@code false}.
     *
     * <pre> {@code
     * > DataFrame<Object> df = new DataFrame<Object>(
     * >     Arrays.asList(
     * >         Arrays.asList("alpha", "bravo", null),
     * >         Arrays.asList(null, 2, 3)
     * >     )
     * > );
     * > df.isnull().row(0);
     * [false, true] }</pre>
     *
     * @return the new boolean data frame
     */
    public DataFrame<Boolean> isnull() {
        return Conversion.isnull(this);
    }

    /**
     * Create a new data frame containing boolean values such that
     * valid object references in the original data frame yield {@code true}
     * and {@code null} references yield {@code false}.
     *
     * <pre> {@code
     * > DataFrame<Object> df = new DataFrame<>(
     * >     Arrays.asList(
     * >         Arrays.<Object>asList("alpha", "bravo", null),
     * >         Arrays.<Object>asList(null, 2, 3)
     * >     )
     * > );
     * > df.notnull().row(0);
     * [true, false] }</pre>
     *
     * @return the new boolean data frame
     */
    public DataFrame<Boolean> notnull() {
        return Conversion.notnull(this);
    }

    /**
     * returns a double [][] representation of DataFrame, assumes all values in the DataFrame are doubles.
     * This version of the method will throw a null pointer exception on NA's
     * @return
     */
    public double[][] asDoubleMatrix() {
    	double [][] matrix = new double[length()][size()];
    	for (int i = 0; i < matrix.length; i++) {
			for (int j = 0; j < matrix[0].length; j++) {
				matrix[i][j] = (Double) get(i,j);
			}
		}
        return matrix;
    }
    
    /**
     * returns a double [][] representation of DataFrame, assumes all values in the DataFrame are doubles.
     * This version of the method  replace NA's with {@code naReplaceement} 
     * @param naReplacement
     * @return
     */
    public double[][] asDoubleMatrix(double naReplacement) {
    	double [][] matrix = new double[length()][size()];
    	for (int i = 0; i < matrix.length; i++) {
			for (int j = 0; j < matrix[0].length; j++) {
				Double val = (Double) get(i,j);
				val = val == null ? naReplacement : val; 
				matrix[i][j] = val;
			}
		}
        return matrix;
    }

    
    public Object[] toArray() {
        return toArray(new Object[size() * length()]);
    }

    public <U> U[] toArray(final U[] array) {
        return new Views.FlatView<>(this).toArray(array);
    }

    public Object toArray(final Class<?> cls) {
        if (cls.getComponentType() == null) {
            throw new IllegalArgumentException("class must be an array class");
        }

        final int size = size();
        final int len = length();
        final Object a = Array.newInstance(cls.getComponentType(), size * len);

        for (int i = 0; i < size * len; i++) {
            Array.set(a, i, data.get(i / size, i % len));
        }

        return a;
    }

    /**
     * Group the data frame rows by the specified column names.
     *
     * @param cols the column names
     * @return the grouped data frame
     */
    @Timed
    public DataFrame<V> groupBy(final Object ... cols) {
        return groupBy(columns.indices(cols));
    }

    /**
     * Group the data frame rows by the specified columns.
     *
     * @param cols the column indices
     * @return the grouped data frame
     */
    @Timed
    public DataFrame<V> groupBy(final Integer ... cols) {
        return new DataFrame<>(
                index,
                columns,
                data,
                new Grouping(this, cols)
            );
    }

    /**
     * Group the data frame rows using the specified key function.
     *
     * @param function the function to reduce rows to grouping keys
     * @return the grouped data frame
     */
    @Timed
    public DataFrame<V> groupBy(final KeyFunction<V> function) {
        return new DataFrame<>(
                index,
                columns,
                data,
                new Grouping(this, function)
            );
    }

    public Grouping groups() {
        return groups;
    }

    /**
     * Return a map of group names to data frame for grouped
     * data frames. Observe that for this method to have any
     * effect a {@code groupBy} call must have been done before.
     *
     * @return a map of group names to data frames
     */
    public Map<Object, DataFrame<V>> explode() {
        final Map<Object, DataFrame<V>> exploded = new LinkedHashMap<>();
        for (final Map.Entry<Object, BitSet> entry : groups) {
            final BitSet selected = entry.getValue();
            exploded.put(entry.getKey(), new DataFrame<V>(
                    Selection.select(index, selected),
                    columns,
                    Selection.select(data, selected),
                    new Grouping()
                ));
        }
        return exploded;
    }

    /**
     * Apply an aggregate function to each group or the entire
     * data frame if the data is not grouped.
     *
     * @param function the aggregate function
     * @return the new data frame
     */
    public <U> DataFrame<V> apply(final Aggregate<V, U> function) {
        return groups.apply(this, function);
    }

    @Timed
    public DataFrame<V> count() {
        return groups.apply(this, new Aggregation.Count<V>());
    }

    public DataFrame<V> collapse() {
        return groups.apply(this, new Aggregation.Collapse<V>());
    }

    public DataFrame<V> unique() {
        return groups.apply(this, new Aggregation.Unique<V>());
    }

    /**
     * Compute the sum of the numeric columns for each group
     * or the entire data frame if the data is not grouped.
     *
     * <pre> {@code
     * > DataFrame<Object> df = new DataFrame<>(
     * >         Collections.emptyList(),
     * >         Arrays.asList("name", "value"),
     * >         Arrays.asList(
     * >                 Arrays.<Object>asList("alpha", "alpha", "alpha", "bravo", "bravo"),
     * >                 Arrays.<Object>asList(1, 2, 3, 4, 5)
     * >             )
     * >     );
     * > df.groupBy("name")
     * >   .sum()
     * >   .col("value");
     * [6.0, 9.0]} </pre>
     *
     * @return the new data frame
     */
    @Timed
    public DataFrame<V> sum() {
        return groups.apply(this, new Aggregation.Sum<V>());
    }

    /**
     * Compute the product of the numeric columns for each group
     * or the entire data frame if the data is not grouped.
     *
     * <pre> {@code
     * > DataFrame<Object> df = new DataFrame<>(
     * >         Collections.emptyList(),
     * >         Arrays.asList("name", "value"),
     * >         Arrays.asList(
     * >                 Arrays.<Object>asList("alpha", "alpha", "alpha", "bravo", "bravo"),
     * >                 Arrays.<Object>asList(1, 2, 3, 4, 5)
     * >             )
     * >     );
     * > df.groupBy("name")
     * >   .prod()
     * >   .col("value");
     * [6.0, 20.0]} </pre>
     *
     * @return the new data frame
     */
    @Timed
    public DataFrame<V> prod() {
        return groups.apply(this, new Aggregation.Product<V>());
    }

    /**
     * Compute the mean of the numeric columns for each group
     * or the entire data frame if the data is not grouped.
     *
     * <pre> {@code
     * > DataFrame<Integer> df = new DataFrame<>("value");
     * > df.append("one", Arrays.asList(1));
     * > df.append("two", Arrays.asList(5));
     * > df.append("three", Arrays.asList(3));
     * > df.append("four",  Arrays.asList(7));
     * > df.mean().col(0);
     * [4.0] }</pre>
     *
     * @return the new data frame
     */
    @Timed
    public DataFrame<V> mean() {
        return groups.apply(this, new Aggregation.Mean<V>());
    }

    /**
     * Compute the standard deviation of the numeric columns for each group
     * or the entire data frame if the data is not grouped.
     *
     * <pre> {@code
     * > DataFrame<Object> df = new DataFrame<>(
     * >         Collections.emptyList(),
     * >         Arrays.asList("name", "value"),
     * >         Arrays.asList(
     * >                 Arrays.<Object>asList("alpha", "alpha", "alpha", "bravo", "bravo", "bravo"),
     * >                 Arrays.<Object>asList(1, 2, 3, 4, 6, 8)
     * >             )
     * >     );
     * > df.groupBy("name")
     * >   .stddev()
     * >   .col("value");
     * [1.0, 2.0]} </pre>
     *
     * @return the new data frame
     */
    @Timed
    public DataFrame<V> stddev() {
        return groups.apply(this, new Aggregation.StdDev<V>());
    }

    @Timed
    public DataFrame<V> var() {
        return groups.apply(this, new Aggregation.Variance<V>());
    }

    @Timed
    public DataFrame<V> skew() {
        return groups.apply(this, new Aggregation.Skew<V>());
    }

    @Timed
    public DataFrame<V> kurt() {
        return groups.apply(this, new Aggregation.Kurtosis<V>());
    }

    @Timed
    public DataFrame<V> min() {
        return groups.apply(this, new Aggregation.Min<V>());
    }

    @Timed
    public DataFrame<V> max() {
        return groups.apply(this, new Aggregation.Max<V>());
    }

    @Timed
    public DataFrame<V> median() {
        return groups.apply(this, new Aggregation.Median<V>());
    }

    public DataFrame<V> pivot(final Object row, final Object col, final Object ... values) {
        return pivot(Collections.singletonList(row), Collections.singletonList(col), Arrays.asList(values));
    }

    public DataFrame<V> pivot(final List<Object> rows, final List<Object> cols, final List<Object> values) {
        return pivot(columns.indices(rows), columns.indices(cols), columns.indices(values));
    }

    public DataFrame<V> pivot(final Integer row, final Integer col, final Integer ... values) {
        return pivot(new Integer[] { row }, new Integer[] { col }, values);
    }

    @Timed
    public DataFrame<V> pivot(final Integer[] rows, final Integer[] cols, final Integer[] values) {
        return Pivoting.pivot(this, rows, cols, values);
    }

    @Timed
    public <U> DataFrame<U> pivot(final KeyFunction<V> rows, final KeyFunction<V> cols, final Map<Integer, Aggregate<V,U>> values) {
        return Pivoting.pivot(this, rows, cols, values);
    }

    public DataFrame<V> sortBy(final Object ... cols) {
        final Map<Integer, SortDirection> sortCols = new LinkedHashMap<>();
        for (final Object col : cols) {
            final String str = col instanceof String ? String.class.cast(col) : "";
            final SortDirection dir = str.startsWith("-") ?
                    SortDirection.DESCENDING : SortDirection.ASCENDING;
            final int c = columns.get(str.startsWith("-") ? str.substring(1) : col);
            sortCols.put(c, dir);
        }
        return Sorting.sort(this, sortCols);
    }

    @Timed
    public DataFrame<V> sortBy(final Integer ... cols) {
        final Map<Integer, SortDirection> sortCols = new LinkedHashMap<>();
        for (final int c : cols) {
            final SortDirection dir = c < 0 ?
                    SortDirection.DESCENDING : SortDirection.ASCENDING;
            sortCols.put(Math.abs(c), dir);
        }
        return Sorting.sort(this, sortCols);
    }

    /**
     * Return the types for each of the data frame columns.
     *
     * @return the list of column types
     */
    public List<Class<?>> types() {
        return Inspection.types(this);
    }

    /**
     * Return a data frame containing only columns with numeric data.
     *
     * <pre> {@code
     * > DataFrame<Object> df = new DataFrame<>("name", "value");
     * > df.append(Arrays.asList("one", 1));
     * > df.append(Arrays.asList("two", 2));
     * > df.numeric().columns();
     * [value] }</pre>
     *
     * @return a data frame containing only the numeric columns
     */
    public DataFrame<Number> numeric() {
        final BitSet numeric = Inspection.numeric(this);
        final Set<Object> keep = Selection.select(columns, numeric).names();
        return retain(keep.toArray(new Object[keep.size()]))
                .cast(Number.class);
    }

    /**
     * Return a data frame containing only columns with non-numeric data.
     *
     * <pre> {@code
     * > DataFrame<Object> df = new DataFrame<>("name", "value");
     * > df.append(Arrays.asList("one", 1));
     * > df.append(Arrays.asList("two", 2));
     * > df.nonnumeric().columns();
     * [name] }</pre>
     *
     * @return a data frame containing only the non-numeric columns
     */
    public DataFrame<V> nonnumeric() {
        final BitSet nonnumeric = Inspection.nonnumeric(this);
        final Set<Object> keep = Selection.select(columns, nonnumeric).names();
        return retain(keep.toArray(new Object[keep.size()]));
    }

    /**
     * Return an iterator over the rows of the data frame.  Also used
     * implicitly with {@code foreach} loops.
     *
     * <pre> {@code
     * > DataFrame<Integer> df = new DataFrame<>(
     * >         Arrays.asList(
     * >             Arrays.asList(1, 2),
     * >             Arrays.asList(3, 4)
     * >         )
     * >     );
     * > List<Integer> results = new ArrayList<>();
     * > for (List<Integer> row : df)
     * >     results.add(row.get(0));
     * > results;
     * [1, 2] }</pre>
     *
     * @return an iterator over the rows of the data frame.
     */
    @Override
    public ListIterator<List<V>> iterator() {
        return iterrows();
    }

    public ListIterator<List<V>> iterrows() {
        return new Views.ListView<>(this, true).listIterator();
    }

    public ListIterator<List<V>> itercols() {
        return new Views.ListView<>(this, false).listIterator();
    }

    public ListIterator<Map<Object, V>> itermap() {
        return new Views.MapView<>(this, true).listIterator();
    }

    public ListIterator<V> itervalues() {
        return new Views.FlatView<>(this).listIterator();
    }

    /**
     * Cast this data frame to the specified type.
     *
     * <pre> {@code
     * > DataFrame<Object> df = new DataFrame<>("name", "value");
     * > df.append(Arrays.asList("one", "1"));
     * > DataFrame<String> dfs = df.cast(String.class);
     * > dfs.get(0, 0).getClass().getName();
     * java.lang.String }</pre>
     *
     * @param cls
     * @return the data frame cast to the specified type
     */
    @SuppressWarnings("unchecked")
    public <T> DataFrame<T> cast(final Class<T> cls) {
        return (DataFrame<T>)this;
    }

    /**
     * Return a map of index names to rows.
     *
     * <pre> {@code
     * > DataFrame<Integer> df = new DataFrame<>("value");
     * > df.append("alpha", Arrays.asList(1));
     * > df.append("bravo", Arrays.asList(2));
     * > df.map();
     * {alpha=[1], bravo=[2]}}</pre>
     *
     * @return a map of index names to rows.
     */
    public Map<Object, List<V>> map() {
        final Map<Object, List<V>> m = new LinkedHashMap<Object, List<V>>();

        final int len = length();
        final Iterator<Object> names = index.names().iterator();
        for (int r = 0; r < len; r++) {
            final Object name = names.hasNext() ? names.next() : r;
            m.put(name, row(r));
        }

        return m;
    }

    public Map<V, List<V>> map(final Object key, final Object value) {
        return map(columns.get(key), columns.get(value));
    }

    public Map<V, List<V>> map(final Integer key, final Integer value) {
        final Map<V, List<V>> m = new LinkedHashMap<V, List<V>>();

        final int len = length();
        for (int r = 0; r < len; r++) {
            final V name = data.get(key, r);
            List<V> values = m.get(name);
            if (values == null) {
                values = new ArrayList<V>();
                m.put(name, values);
            }
            values.add(data.get(value, r));
        }

        return m;
    }

    public DataFrame<V> unique(final Object ... cols) {
        return unique(columns.indices(cols));
    }

    public DataFrame<V> unique(final Integer ... cols) {
        final DataFrame<V> unique = new DataFrame<V>(columns.names());
        final Set<List<V>> seen = new HashSet<List<V>>();

        final List<V> key = new ArrayList<V>(cols.length);
        final int len = length();
        for (int r = 0; r < len; r++) {
            for (final int c : cols) {
                key.add(data.get(c, r));
            }
            if (!seen.contains(key)) {
                unique.append(row(r));
                seen.add(key);
            }
            key.clear();
        }

        return unique;
    }

    public DataFrame<V> diff() {
        return diff(1);
    }

    public DataFrame<V> diff(final int period) {
        return Timeseries.diff(this, period);
    }

    public DataFrame<V> percentChange() {
        return percentChange(1);
    }

    public DataFrame<V> percentChange(final int period) {
        return Timeseries.percentChange(this, period);
    }

    /**
     * Display the numeric columns of this data frame
     * as a line chart in a new swing frame.
     *
     * <pre> {@code
     * > DataFrame<Object> df = new DataFrame<Object>(
     * >     Collections.emptyList(),
     * >     Arrays.asList("name", "value"),
     * >     Arrays.asList(
     * >         Arrays.asList("alpha", "bravo", "charlie"),
     * >         Arrays.asList(10, 20, 30)
     * >     )
     * > );
     * > df.plot();
     * } </pre>
     *
     */
    public final void plot() {
        plot(PlotType.LINE);
    }

    /**
     * Display the numeric columns of this data frame
     * as a chart in a new swing frame using the specified type.
     *
     * <pre> {@code
     * > DataFrame<Object> df = new DataFrame<Object>(
     * >     Collections.emptyList(),
     * >     Arrays.asList("name", "value"),
     * >     Arrays.asList(
     * >         Arrays.asList("alpha", "bravo", "charlie"),
     * >         Arrays.asList(10, 20, 30)
     * >     )
     * > );
     * > df.plot(PlotType.AREA);
     * } </pre>
     *
     */
    public final void plot(final PlotType type) {
        Display.plot(this, type);
    }

    public final void show() {
        Display.show(this);
    }

    public static final <V> DataFrame<String> compare(final DataFrame<V> df1, final DataFrame<V> df2) {
        return Comparison.compare(df1, df2);
    }

    public static final DataFrame<Object> readCsv(final String file)
    throws IOException {
        return Serialization.readCsv(file);
    }

    public static final DataFrame<Object> readCsv(final InputStream input)
    throws IOException {
        return Serialization.readCsv(input);
    }

    public static final DataFrame<Object> readCsv(final String file, final String separator)
    throws IOException {
        return Serialization.readCsv(file, separator, NumberDefault.LONG_DEFAULT);
    }

    public static final DataFrame<Object> readCsv(final InputStream input, final String separator)
    throws IOException {
        return Serialization.readCsv(input, separator, NumberDefault.LONG_DEFAULT);
    }

    public static final DataFrame<Object> readCsv(final String file, final String separator, NumberDefault longDefault)
    throws IOException {
        return Serialization.readCsv(file, separator, longDefault);
    }

    public static final DataFrame<Object> readCsv(final InputStream input, final String separator, NumberDefault longDefault)
    throws IOException {
        return Serialization.readCsv(input, separator, longDefault);
    }

    
    public final void writeCsv(final String file)
    throws IOException {
        Serialization.writeCsv(this, new FileOutputStream(file));
    }

    public final void writeCsv(final OutputStream output)
    throws IOException {
        Serialization.writeCsv(this, output);
    }

<<<<<<< HEAD
    public final String toString(final int limit, final int colLimit) {
        return Serialization.toString(this, limit, colLimit, true);
    }
    
=======
    public static final DataFrame<Object> readXls(final String file)
    throws IOException {
        return Serialization.readXls(file);
    }

    public static final DataFrame<Object> readXls(final InputStream input)
    throws IOException {
        return Serialization.readXls(input);
    }

    public final void writeXls(final String file)
    throws IOException {
        Serialization.writeXls(this, new FileOutputStream(file));
    }

    public final void writeXls(final OutputStream output)
    throws IOException {
        Serialization.writeXls(this, output);
    }

>>>>>>> 47b46769
    public final String toString(final int limit) {
        return Serialization.toString(this, limit);
    }

    @Override
    public String toString() {
        return toString(10);
    }

    /**
     * A function that is applied to objects (rows or values)
     * in a {@linkplain DataFrame data frame}.
     *
     * <p>Implementors define {@link #apply(Object)} to perform
     * the desired calculation and return the result.</p>
     *
     * @param <I> the type of the input values
     * @param <O> the type of the output values
     * @see DataFrame#transform(Function)
     * @see DataFrame#apply(Aggregate)
     */
    public interface Function<I, O> {
        /**
         * Perform computation on the specified
         * input value and return the result.
         *
         * @param value the input value
         * @return the result
         */
        O apply(I value);
    }

    public interface RowFunction<I, O> {
        List<List<O>> apply(List<I> values);
    }

    /**
     * A function that converts {@linkplain DataFrame data frame}
     * rows to index or group keys.
     *
     * <p>Implementors define {@link #apply(Object)} to accept
     * a data frame row as input and return a key value, most
     * commonly used by {@link DataFrame#groupBy(KeyFunction)}.</p>
     *
     * @param <I> the type of the input values
     * @see DataFrame#groupBy(KeyFunction)
     */
    public interface KeyFunction<I>
    extends Function<List<I>, Object> { }

    /**
     * A function that converts lists of {@linkplain DataFrame data frame}
     * values to aggregate results.
     *
     * <p>Implementors define {@link #apply(Object)} to accept
     * a list of data frame values as input and return an aggregate
     * result.</p>
     *
     * @param <I> the type of the input values
     * @param <O> the type of the result
     * @see DataFrame#apply(Aggregate)
     */
    public interface Aggregate<I, O>
    extends Function<List<I>, O> { }

    /**
     * An interface used to filter a {@linkplain DataFrame data frame}.
     *
     * <p>Implementors define {@link #apply(Object)} to
     * return {@code true} for rows that should be included
     * in the filtered data frame.</p>
     *
     * @param <I> the type of the input values
     * @see DataFrame#select(Predicate)
     */
    public interface Predicate<I>
    extends Function<List<I>, Boolean> { }

    public enum SortDirection {
        ASCENDING,
        DESCENDING
    }

    /**
     * An enumeration of join types for joining data frames together.
     */
    public enum JoinType {
        INNER,
        OUTER,
        LEFT,
        RIGHT
    }

    /**
     * An enumeration of plot types for displaying data frames with charts.
     */
    public enum PlotType {
        SCATTER,
        LINE,
        LINE_AND_POINTS,
        AREA,
        BAR
    }
    
    public static enum NumberDefault { 
    	LONG_DEFAULT, 
    	DOUBLE_DEFAULT 
    };

    /**
     * Entry point to joinery as a command line tool.
     *
     * The available commands are:
     * <dl>
     *   <dt>show</dt><dd>display the specified data frame as a swing table</dd>
     *   <dt>plot</dt><dd>display the specified data frame as a chart</dd>
     *   <dt>compare</dt><dd>merge the specified data frames and output the result</dd>
     *   <dt>shell</dt><dd>launch an interactive javascript shell for exploring data</dd>
     * </dl>
     *
     * @param args file paths or urls of csv input data
     * @throws IOException if an error occurs reading input
     */
    public static final void main(final String[] args)
    throws IOException {
        final List<DataFrame<Object>> frames = new ArrayList<>();
        for (int i = 1; i < args.length; i++) {
            frames.add(DataFrame.readCsv(args[i]));
        }

        if (args.length > 0 && "plot".equalsIgnoreCase(args[0])) {
            if (frames.size() == 1) {
                frames.get(0).plot();
                return;
            }
        }

        if (args.length > 0 && "show".equalsIgnoreCase(args[0])) {
            if (frames.size() == 1) {
                frames.get(0).show();
                return;
            }
        }

        if (args.length > 0 && "compare".equalsIgnoreCase(args[0])) {
            if (frames.size() == 2) {
                System.out.println(DataFrame.compare(frames.get(0), frames.get(1)));
                return;
            }
        }

        if (args.length > 0 && "shell".equalsIgnoreCase(args[0])) {
            Shell.repl(frames);
            return;
        }

        System.err.printf(
                "usage: %s [compare|plot|show|shell] [csv-file ...]\n",
                DataFrame.class.getCanonicalName()
            );
        System.exit(255);
    }
}<|MERGE_RESOLUTION|>--- conflicted
+++ resolved
@@ -1938,12 +1938,6 @@
         Serialization.writeCsv(this, output);
     }
 
-<<<<<<< HEAD
-    public final String toString(final int limit, final int colLimit) {
-        return Serialization.toString(this, limit, colLimit, true);
-    }
-    
-=======
     public static final DataFrame<Object> readXls(final String file)
     throws IOException {
         return Serialization.readXls(file);
@@ -1964,7 +1958,10 @@
         Serialization.writeXls(this, output);
     }
 
->>>>>>> 47b46769
+    public final String toString(final int limit, final int colLimit) {
+    	return Serialization.toString(this, limit, colLimit, true);
+    }
+
     public final String toString(final int limit) {
         return Serialization.toString(this, limit);
     }
