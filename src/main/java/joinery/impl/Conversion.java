/*
 * Joinery -- Data frames for Java
 * Copyright (c) 2014, 2015 IBM Corp.
 *
 * This program is free software: you can redistribute it and/or modify
 * it under the terms of the GNU General Public License as published by
 * the Free Software Foundation, either version 3 of the License, or
 * (at your option) any later version.
 *
 * This program is distributed in the hope that it will be useful,
 * but WITHOUT ANY WARRANTY; without even the implied warranty of
 * MERCHANTABILITY or FITNESS FOR A PARTICULAR PURPOSE.  See the
 * GNU General Public License for more details.
 *
 * You should have received a copy of the GNU General Public License
 * along with this program.  If not, see <http://www.gnu.org/licenses/>.
 */

package joinery.impl;

import java.text.DateFormat;
import java.text.ParsePosition;
import java.text.SimpleDateFormat;
import java.util.Arrays;
import java.util.Date;
import java.util.HashMap;
import java.util.List;
import java.util.Map;

import joinery.DataFrame;
import joinery.DataFrame.Function;
import joinery.DataFrame.NumberDefault;

public class Conversion {
<<<<<<< HEAD
	public static <V> void convert(final DataFrame<V> df) {
		convert(df,NumberDefault.LONG_DEFAULT);
	}
	
	public static <V> void convert(final DataFrame<V> df, NumberDefault numDefault) {
		final Map<Integer, Function<V, ?>> conversions = new HashMap<>();
		final List<Function<V, ?>> converters;
		final int rows = df.length();
		final int cols = df.size();

		switch (numDefault) {
		case LONG_DEFAULT:
			converters = Arrays.<Function<V, ?>>asList(
					new LongConversion<V>(),
					new DoubleConversion<V>(),
					new BooleanConversion<V>(),
					new DateTimeConversion<V>()); 
			break;
		case DOUBLE_DEFAULT:
			converters = Arrays.<Function<V, ?>>asList(
					new DoubleConversion<V>(),
					new LongConversion<V>(),
					new BooleanConversion<V>(),
					new DateTimeConversion<V>());
			break;
		default:
			throw new IllegalArgumentException("Number default contains an Illegal value");
		}

		// find conversions
		for (int c = 0; 0 < rows && c < cols; c++) {
			for (final Function<V, ?> conv : converters) {
				if (conv.apply(df.get(0, c)) != null) {
					conversions.put(c, conv);
					break;
				}
			}
		}

		// apply conversions
		convert(df, conversions);
	}

	@SafeVarargs
	public static <V> void convert(final DataFrame<V> df, final Class<? extends V> ... columnTypes) {
		final Map<Integer, Function<V, ?>> conversions = new HashMap<>();
		for (int i = 0; i < columnTypes.length; i++) {
			final Class<? extends V> cls = columnTypes[i];
			if (cls != null) {
				Function<V, ?> conv = null;
				if (Date.class.isAssignableFrom(cls)) {
					conv = new DateTimeConversion<V>();
				} else if (Boolean.class.isAssignableFrom(cls)) {
					conv = new BooleanConversion<V>();
				} else if (Long.class.isAssignableFrom(cls)) {
					conv = new LongConversion<V>();
				} else if (Number.class.isAssignableFrom(cls)) {
					conv =  new DoubleConversion<V>();
				} else if (String.class.isAssignableFrom(cls)) {
					conv = new StringConversion<V>();
				}
				conversions.put(i, conv);
			}
		}
		convert(df, conversions);
	}

	@SuppressWarnings("unchecked")
	public static <V> void convert(final DataFrame<V> df, final Map<Integer, Function<V, ?>> conversions) {
		final int rows = df.length();
		final int cols = df.size();
		for (int c = 0; c < cols; c++) {
			final Function<V, ?> conv = conversions.get(c);
			if (conv != null) {
				for (int r = 0; r < rows; r++) {
					df.set(r, c, (V)conv.apply(df.get(r, c)));
				}
			}
		}
	}

	public static <V> DataFrame<Boolean> isnull(final DataFrame<V> df) {
		return df.transform(new Function<V, Boolean>() {
			@Override
			public Boolean apply(final V value) {
				return value == null;
			}
		});
	}

	public static <V> DataFrame<Boolean> notnull(final DataFrame<V> df) {
		return df.transform(new Function<V, Boolean>() {
			@Override
			public Boolean apply(final V value) {
				return value != null;
			}
		});
	}

	private static final class StringConversion<V>
	implements Function<V, String> {
		@Override
		public String apply(final V value) {
			return String.valueOf(value);
		}
	}

	private static final class LongConversion<V>
	implements Function<V, Long> {
		@Override
		public Long apply(final V value) {
			try {
				return new Long(String.valueOf(value));
			} catch (final NumberFormatException ignored) { }
			return null;
		}
	}

	private static final class DoubleConversion<V>
	implements Function<V, Double> {
		@Override
		public Double apply(final V value) {
			try {
				return new Double(String.valueOf(value));
			} catch (final NumberFormatException ignored) { }
			return null;
		}
	}

	private static final class BooleanConversion<V>
	implements Function<V, Boolean> {
		@Override
		public Boolean apply(final V value) {
			final String str = String.valueOf(value);
			if (str.matches("t(r(u(e)?)?)?|y(e(s)?)?")) {
				return new Boolean(true);
			} else if (str.matches("f(a(l(s(e)?)?)?)?|n(o)?")) {
				return new Boolean(false);
			}
			return null;
		}
	}

	private static final class DateTimeConversion<V>
	implements Function<V, Date> {
		private final List<DateFormat> formats = Arrays.<DateFormat>asList(
				new SimpleDateFormat("y-M-d'T'H:m:sX"),
				new SimpleDateFormat("y-M-d'T'H:m:sZ"),
				new SimpleDateFormat("y-M-d"),
				new SimpleDateFormat("y-M-d h:m a"),
				new SimpleDateFormat("y-M-d H:m"),
				new SimpleDateFormat("y-M-d h:m:s a"),
				new SimpleDateFormat("dd-MMM-yy hh.mm.ss.SSS a"),
				new SimpleDateFormat("dd-MMM-yy hh.mm.ss.SSSSSSSSS a"),
				new SimpleDateFormat("y-M-d H:m:s"),
				new SimpleDateFormat("y/M/d h:m:s a"),
				new SimpleDateFormat("y/M/d H:m:s"),
				new SimpleDateFormat("y/M/d h:m a"),
				new SimpleDateFormat("y/M/d H:m"),
				new SimpleDateFormat("y/M/d"),
				new SimpleDateFormat("M/d/y h:m:s a"),
				new SimpleDateFormat("M/d/y H:m:s"),
				new SimpleDateFormat("M/d/y h:m a"),
				new SimpleDateFormat("M/d/y H:m"),
				new SimpleDateFormat("M/d/y")
				);

		@Override
		public Date apply(final V value) {
			final String source = String.valueOf(value);
			final ParsePosition pp = new ParsePosition(0);
			for (final DateFormat format : formats) {
				final Date dt = format.parse(source, pp);
				if (pp.getIndex() == source.length()) {
					return dt;
				}
				pp.setIndex(0);
				pp.setErrorIndex(-1);
			}
			return null;
		}
	}
=======
    public static <V> void convert(final DataFrame<V> df) {
        final Map<Integer, Function<V, ?>> conversions = new HashMap<>();
        final List<Function<V, ?>> converters = Arrays.<Function<V, ?>>asList(
                new LongConversion<V>(),
                new DoubleConversion<V>(),
                new BooleanConversion<V>(),
                new DateTimeConversion<V>()
            );
        final int rows = df.length();
        final int cols = df.size();

        // find conversions
        for (int c = 0; 0 < rows && c < cols; c++) {
            for (final Function<V, ?> conv : converters) {
                if (conv.apply(df.get(0, c)) != null) {
                    conversions.put(c, conv);
                    break;
                }
            }
        }

        // apply conversions
        convert(df, conversions);
    }

    @SafeVarargs
    public static <V> void convert(final DataFrame<V> df, final Class<? extends V> ... columnTypes) {
        final Map<Integer, Function<V, ?>> conversions = new HashMap<>();
        for (int i = 0; i < columnTypes.length; i++) {
            final Class<? extends V> cls = columnTypes[i];
            if (cls != null) {
                Function<V, ?> conv = null;
                if (Date.class.isAssignableFrom(cls)) {
                    conv = new DateTimeConversion<V>();
                } else if (Boolean.class.isAssignableFrom(cls)) {
                    conv = new BooleanConversion<V>();
                } else if (Long.class.isAssignableFrom(cls)) {
                    conv = new LongConversion<V>();
                } else if (Number.class.isAssignableFrom(cls)) {
                    conv =  new DoubleConversion<V>();
                } else if (String.class.isAssignableFrom(cls)) {
                    conv = new StringConversion<V>();
                }
                conversions.put(i, conv);
            }
        }
        convert(df, conversions);
    }

    @SuppressWarnings("unchecked")
    public static <V> void convert(final DataFrame<V> df, final Map<Integer, Function<V, ?>> conversions) {
        final int rows = df.length();
        final int cols = df.size();
        for (int c = 0; c < cols; c++) {
            final Function<V, ?> conv = conversions.get(c);
            if (conv != null) {
                for (int r = 0; r < rows; r++) {
                    df.set(r, c, (V)conv.apply(df.get(r, c)));
                }
            }
        }
    }

    public static <V> DataFrame<Boolean> isnull(final DataFrame<V> df) {
        return df.transform(new Function<V, Boolean>() {
                @Override
                public Boolean apply(final V value) {
                    return value == null;
                }
            });
    }

    public static <V> DataFrame<Boolean> notnull(final DataFrame<V> df) {
        return df.transform(new Function<V, Boolean>() {
                @Override
                public Boolean apply(final V value) {
                    return value != null;
                }
            });
    }

    private static final class StringConversion<V>
    implements Function<V, String> {
        @Override
        public String apply(final V value) {
            return String.valueOf(value);
        }
    }

    private static final class LongConversion<V>
    implements Function<V, Long> {
        @Override
        public Long apply(final V value) {
            try {
                return new Long(String.valueOf(value));
            } catch (final NumberFormatException ignored) { }
            return null;
        }
    }

    private static final class DoubleConversion<V>
    implements Function<V, Double> {
        @Override
        public Double apply(final V value) {
            try {
                return new Double(String.valueOf(value));
            } catch (final NumberFormatException ignored) { }
            return null;
        }
    }

    private static final class BooleanConversion<V>
    implements Function<V, Boolean> {
        @Override
        public Boolean apply(final V value) {
            final String str = String.valueOf(value);
            if (str.matches("t(r(u(e)?)?)?|y(e(s)?)?")) {
                return new Boolean(true);
            } else if (str.matches("f(a(l(s(e)?)?)?)?|n(o)?")) {
                return new Boolean(false);
            }
            return null;
        }
    }

    private static final class DateTimeConversion<V>
    implements Function<V, Date> {
        private final List<DateFormat> formats = Arrays.<DateFormat>asList(
                new SimpleDateFormat("y-M-d'T'HH:mm:ssXXX"),
                new SimpleDateFormat("y-M-d'T'HH:mm:ssZZZ"),
                new SimpleDateFormat("y-M-d"),
                new SimpleDateFormat("y-M-d hh:mm a"),
                new SimpleDateFormat("y-M-d HH:mm"),
                new SimpleDateFormat("y-M-d hh:mm:ss a"),
                new SimpleDateFormat("y-M-d HH:mm:ss"),
                new SimpleDateFormat("y/M/d hh:mm:ss a"),
                new SimpleDateFormat("y/M/d HH:mm:ss"),
                new SimpleDateFormat("y/M/d hh:mm a"),
                new SimpleDateFormat("y/M/d HH:mm"),
                new SimpleDateFormat("y/M/d"),
                new SimpleDateFormat("M/d/y hh:mm:ss a"),
                new SimpleDateFormat("M/d/y HH:mm:ss"),
                new SimpleDateFormat("M/d/y hh:mm a"),
                new SimpleDateFormat("M/d/y HH:mm"),
                new SimpleDateFormat("M/d/y")
            );

        @Override
        public Date apply(final V value) {
            final String source = String.valueOf(value);
            final ParsePosition pp = new ParsePosition(0);
            for (final DateFormat format : formats) {
                final Date dt = format.parse(source, pp);
                if (pp.getIndex() == source.length()) {
                    return dt;
                }
                pp.setIndex(0);
                pp.setErrorIndex(-1);
            }
            return null;
        }
    }
>>>>>>> 47b46769
}<|MERGE_RESOLUTION|>--- conflicted
+++ resolved
@@ -32,7 +32,6 @@
 import joinery.DataFrame.NumberDefault;
 
 public class Conversion {
-<<<<<<< HEAD
 	public static <V> void convert(final DataFrame<V> df) {
 		convert(df,NumberDefault.LONG_DEFAULT);
 	}
@@ -179,24 +178,24 @@
 	private static final class DateTimeConversion<V>
 	implements Function<V, Date> {
 		private final List<DateFormat> formats = Arrays.<DateFormat>asList(
-				new SimpleDateFormat("y-M-d'T'H:m:sX"),
-				new SimpleDateFormat("y-M-d'T'H:m:sZ"),
+				new SimpleDateFormat("y-M-d'T'HH:mm:ssXXX"),
+				new SimpleDateFormat("y-M-d'T'HH:mm:ssZZZ"),
 				new SimpleDateFormat("y-M-d"),
-				new SimpleDateFormat("y-M-d h:m a"),
-				new SimpleDateFormat("y-M-d H:m"),
-				new SimpleDateFormat("y-M-d h:m:s a"),
+				new SimpleDateFormat("y-M-d hh:mm a"),
+				new SimpleDateFormat("y-M-d HH:mm"),
+				new SimpleDateFormat("y-M-d hh:mm:ss a"),
 				new SimpleDateFormat("dd-MMM-yy hh.mm.ss.SSS a"),
 				new SimpleDateFormat("dd-MMM-yy hh.mm.ss.SSSSSSSSS a"),
-				new SimpleDateFormat("y-M-d H:m:s"),
-				new SimpleDateFormat("y/M/d h:m:s a"),
-				new SimpleDateFormat("y/M/d H:m:s"),
-				new SimpleDateFormat("y/M/d h:m a"),
-				new SimpleDateFormat("y/M/d H:m"),
+				new SimpleDateFormat("y-M-d HH:mm:ss"),
+				new SimpleDateFormat("y/M/d hh:mm:ss a"),
+				new SimpleDateFormat("y/M/d HH:mm:ss"),
+				new SimpleDateFormat("y/M/d hh:mm a"),
+				new SimpleDateFormat("y/M/d HH:mm"),
 				new SimpleDateFormat("y/M/d"),
-				new SimpleDateFormat("M/d/y h:m:s a"),
-				new SimpleDateFormat("M/d/y H:m:s"),
-				new SimpleDateFormat("M/d/y h:m a"),
-				new SimpleDateFormat("M/d/y H:m"),
+				new SimpleDateFormat("M/d/y hh:mm:ss a"),
+				new SimpleDateFormat("M/d/y HH:mm:ss"),
+				new SimpleDateFormat("M/d/y hh:mm a"),
+				new SimpleDateFormat("M/d/y HH:mm"),
 				new SimpleDateFormat("M/d/y")
 				);
 
@@ -215,168 +214,4 @@
 			return null;
 		}
 	}
-=======
-    public static <V> void convert(final DataFrame<V> df) {
-        final Map<Integer, Function<V, ?>> conversions = new HashMap<>();
-        final List<Function<V, ?>> converters = Arrays.<Function<V, ?>>asList(
-                new LongConversion<V>(),
-                new DoubleConversion<V>(),
-                new BooleanConversion<V>(),
-                new DateTimeConversion<V>()
-            );
-        final int rows = df.length();
-        final int cols = df.size();
-
-        // find conversions
-        for (int c = 0; 0 < rows && c < cols; c++) {
-            for (final Function<V, ?> conv : converters) {
-                if (conv.apply(df.get(0, c)) != null) {
-                    conversions.put(c, conv);
-                    break;
-                }
-            }
-        }
-
-        // apply conversions
-        convert(df, conversions);
-    }
-
-    @SafeVarargs
-    public static <V> void convert(final DataFrame<V> df, final Class<? extends V> ... columnTypes) {
-        final Map<Integer, Function<V, ?>> conversions = new HashMap<>();
-        for (int i = 0; i < columnTypes.length; i++) {
-            final Class<? extends V> cls = columnTypes[i];
-            if (cls != null) {
-                Function<V, ?> conv = null;
-                if (Date.class.isAssignableFrom(cls)) {
-                    conv = new DateTimeConversion<V>();
-                } else if (Boolean.class.isAssignableFrom(cls)) {
-                    conv = new BooleanConversion<V>();
-                } else if (Long.class.isAssignableFrom(cls)) {
-                    conv = new LongConversion<V>();
-                } else if (Number.class.isAssignableFrom(cls)) {
-                    conv =  new DoubleConversion<V>();
-                } else if (String.class.isAssignableFrom(cls)) {
-                    conv = new StringConversion<V>();
-                }
-                conversions.put(i, conv);
-            }
-        }
-        convert(df, conversions);
-    }
-
-    @SuppressWarnings("unchecked")
-    public static <V> void convert(final DataFrame<V> df, final Map<Integer, Function<V, ?>> conversions) {
-        final int rows = df.length();
-        final int cols = df.size();
-        for (int c = 0; c < cols; c++) {
-            final Function<V, ?> conv = conversions.get(c);
-            if (conv != null) {
-                for (int r = 0; r < rows; r++) {
-                    df.set(r, c, (V)conv.apply(df.get(r, c)));
-                }
-            }
-        }
-    }
-
-    public static <V> DataFrame<Boolean> isnull(final DataFrame<V> df) {
-        return df.transform(new Function<V, Boolean>() {
-                @Override
-                public Boolean apply(final V value) {
-                    return value == null;
-                }
-            });
-    }
-
-    public static <V> DataFrame<Boolean> notnull(final DataFrame<V> df) {
-        return df.transform(new Function<V, Boolean>() {
-                @Override
-                public Boolean apply(final V value) {
-                    return value != null;
-                }
-            });
-    }
-
-    private static final class StringConversion<V>
-    implements Function<V, String> {
-        @Override
-        public String apply(final V value) {
-            return String.valueOf(value);
-        }
-    }
-
-    private static final class LongConversion<V>
-    implements Function<V, Long> {
-        @Override
-        public Long apply(final V value) {
-            try {
-                return new Long(String.valueOf(value));
-            } catch (final NumberFormatException ignored) { }
-            return null;
-        }
-    }
-
-    private static final class DoubleConversion<V>
-    implements Function<V, Double> {
-        @Override
-        public Double apply(final V value) {
-            try {
-                return new Double(String.valueOf(value));
-            } catch (final NumberFormatException ignored) { }
-            return null;
-        }
-    }
-
-    private static final class BooleanConversion<V>
-    implements Function<V, Boolean> {
-        @Override
-        public Boolean apply(final V value) {
-            final String str = String.valueOf(value);
-            if (str.matches("t(r(u(e)?)?)?|y(e(s)?)?")) {
-                return new Boolean(true);
-            } else if (str.matches("f(a(l(s(e)?)?)?)?|n(o)?")) {
-                return new Boolean(false);
-            }
-            return null;
-        }
-    }
-
-    private static final class DateTimeConversion<V>
-    implements Function<V, Date> {
-        private final List<DateFormat> formats = Arrays.<DateFormat>asList(
-                new SimpleDateFormat("y-M-d'T'HH:mm:ssXXX"),
-                new SimpleDateFormat("y-M-d'T'HH:mm:ssZZZ"),
-                new SimpleDateFormat("y-M-d"),
-                new SimpleDateFormat("y-M-d hh:mm a"),
-                new SimpleDateFormat("y-M-d HH:mm"),
-                new SimpleDateFormat("y-M-d hh:mm:ss a"),
-                new SimpleDateFormat("y-M-d HH:mm:ss"),
-                new SimpleDateFormat("y/M/d hh:mm:ss a"),
-                new SimpleDateFormat("y/M/d HH:mm:ss"),
-                new SimpleDateFormat("y/M/d hh:mm a"),
-                new SimpleDateFormat("y/M/d HH:mm"),
-                new SimpleDateFormat("y/M/d"),
-                new SimpleDateFormat("M/d/y hh:mm:ss a"),
-                new SimpleDateFormat("M/d/y HH:mm:ss"),
-                new SimpleDateFormat("M/d/y hh:mm a"),
-                new SimpleDateFormat("M/d/y HH:mm"),
-                new SimpleDateFormat("M/d/y")
-            );
-
-        @Override
-        public Date apply(final V value) {
-            final String source = String.valueOf(value);
-            final ParsePosition pp = new ParsePosition(0);
-            for (final DateFormat format : formats) {
-                final Date dt = format.parse(source, pp);
-                if (pp.getIndex() == source.length()) {
-                    return dt;
-                }
-                pp.setIndex(0);
-                pp.setErrorIndex(-1);
-            }
-            return null;
-        }
-    }
->>>>>>> 47b46769
 }